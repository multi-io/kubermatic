package cluster

import (
	"fmt"
	"path"
	"time"

	"github.com/cloudflare/cfssl/csr"
	"github.com/cloudflare/cfssl/initca"
	"github.com/golang/glog"
	"github.com/kubermatic/api"
	"github.com/kubermatic/api/controller/resources"
	"github.com/kubermatic/api/controller/template"
	"github.com/kubermatic/api/extensions"
	"github.com/kubermatic/api/provider/kubernetes"
	"k8s.io/client-go/pkg/api/v1"
	extensionsv1beta1 "k8s.io/client-go/pkg/apis/extensions/v1beta1"
)

func (cc *clusterController) syncPendingCluster(c *api.Cluster) (changedC *api.Cluster, err error) {
	_, err = cc.checkTimeout(c)
	if err != nil {
		return nil, err
	}

	changedC, err = cc.pendingCreateRootCA(c)
	if err != nil || changedC != nil {
		return changedC, err
	}

	// create token-users first and also persist immediately because this
	// changes the cluster. The later secrets and other resources don't.
	changedC, err = cc.launchingCheckTokenUsers(c)
	if err != nil || changedC != nil {
		return changedC, err
	}

	// check that all services are available
	changedC, err = cc.launchingCheckServices(c)
	if err != nil || changedC != nil {
		return changedC, err
	}

	changedC, err = cc.pendingCheckSecrets(c)
	if err != nil || changedC != nil {
		return changedC, err
	}

	err = cc.launchingCheckConfigMaps(c)
	if err != nil || changedC != nil {
		return changedC, err
	}

	// check that the ingress is available
	err = cc.launchingCheckIngress(c)
	if err != nil {
		return nil, err
	}

	// check that all pcv's are available
	err = cc.launchingCheckPvcs(c)
	if err != nil {
		return nil, err
	}

	// check that all deployments are available
	changedC, err = cc.launchingCheckDeployments(c)
	if err != nil {
		return changedC, err
	}

	err = cc.launchingCheckDefaultPlugins(c)
	if err != nil {
		return nil, err
	}

	c.Status.LastTransitionTime = time.Now()
	c.Status.Phase = api.LaunchingClusterStatusPhase
	return c, nil
}

func (cc *clusterController) pendingCreateRootCA(c *api.Cluster) (*api.Cluster, error) {
	if c.Status.RootCA.Key != nil {
		return nil, nil
	}

	rootCAReq := csr.CertificateRequest{
		CN: fmt.Sprintf("root-ca.%s.%s.%s", c.Metadata.Name, cc.dc, cc.externalURL),
		KeyRequest: &csr.BasicKeyRequest{
			A: "rsa",
			S: 2048,
		},
		CA: &csr.CAConfig{
			Expiry: fmt.Sprintf("%dh", 24*365*10),
		},
	}
	var err error
	c.Status.RootCA.Cert, _, c.Status.RootCA.Key, err = initca.New(&rootCAReq)
	if err != nil {
		return nil, fmt.Errorf("failed to create root-ca: %v", err)
	}

	return c, nil
}

func (cc *clusterController) pendingCheckSecrets(c *api.Cluster) (*api.Cluster, error) {
	secrets := map[string]func(cc *clusterController, c *api.Cluster, t *template.Template) (*api.Cluster, *v1.Secret, error){
		"apiserver-auth":   createApiserverAuth,
		"apiserver-ssh":    createApiserverSSH,
		"etcd-public-auth": createEtcdAuth,
	}

	recreateSecrets := map[string]struct{}{}
	if len(c.Status.ApiserverSSH) == 0 {
		recreateSecrets["apiserver-ssh"] = struct{}{}
	}

	ns := kubernetes.NamespaceName(c.Metadata.User, c.Metadata.Name)
	for s, gen := range secrets {
		key := fmt.Sprintf("%s/%s", ns, s)
		_, exists, err := cc.secretStore.GetByKey(key)
		if err != nil {
			return nil, err
		}
		if exists {
			if _, recreate := recreateSecrets[s]; !recreate {
				glog.V(6).Infof("Skipping already existing secret %q", key)
				continue
			}

			err = cc.client.CoreV1().Secrets(ns).Delete(s, &v1.DeleteOptions{})
			if err != nil {
				return nil, err
			}
		}

		t, err := template.ParseFiles(path.Join(cc.masterResourcesPath, s+"-secret.yaml"))
		if err != nil {
			return nil, err
		}

		changedC, secret, err := gen(cc, c, t)
		if err != nil {
			return nil, fmt.Errorf("failed to generate %s: %v", s, err)
		}

		_, err = cc.client.CoreV1().Secrets(ns).Create(secret)
		if err != nil {
			return nil, fmt.Errorf("failed to create secret for %s: %v", s, err)
		}

		cc.recordClusterEvent(c, "pending", "Created secret %q", key)

		if changedC != nil {
			return changedC, nil
		}
	}

	return nil, nil
}

func (cc *clusterController) launchingCheckTokenUsers(c *api.Cluster) (*api.Cluster, error) {
	ns := kubernetes.NamespaceName(c.Metadata.User, c.Metadata.Name)

	key := fmt.Sprintf("%s/token-users", ns)
	_, exists, err := cc.secretStore.GetByKey(key)
	if err != nil {
		return nil, err
	}
	if exists {
		glog.V(6).Infof("Skipping already existing secret %q", key)
		return nil, nil
	}

	secret, err := generateTokenUsers(cc, c)
	if err != nil {
		return nil, fmt.Errorf("failed to generate token users: %v", err)
	}
	_, err = cc.client.CoreV1().Secrets(ns).Create(secret)
	if err != nil {
		return nil, fmt.Errorf("failed to create secret for token user: %v", err)
	}
	cc.recordClusterEvent(c, "launching", "Created secret %q", key)
	return c, nil
}

func (cc *clusterController) launchingCheckServices(c *api.Cluster) (*api.Cluster, error) {
	services := map[string]func(cc *clusterController, c *api.Cluster, s string) (*v1.Service, error){
		"etcd":        loadServiceFile,
		"etcd-public": loadServiceFile,
		"apiserver":   loadServiceFile,
	}

	ns := kubernetes.NamespaceName(c.Metadata.User, c.Metadata.Name)
	for s, gen := range services {
		key := fmt.Sprintf("%s/%s", ns, s)
		_, exists, err := cc.serviceStore.GetByKey(key)
		if err != nil {
			return nil, err
		}

		if exists {
			glog.V(6).Infof("Skipping already existing service %q", key)
			continue
		}

		services, err := gen(cc, c, s)
		if err != nil {
			return nil, fmt.Errorf("failed to generate service %s: %v", s, err)
		}

		_, err = cc.client.CoreV1().Services(ns).Create(services)
		if err != nil {
			return nil, fmt.Errorf("failed to create service %s: %v", s, err)
		}

		cc.recordClusterEvent(c, "launching", "Created service %q", s)
	}

	if c.Address.EtcdURL != "" {
		return nil, nil
	}

	c.Address.EtcdURL = fmt.Sprintf("https://etcd.%s.%s.%s:8443", c.Metadata.Name, cc.dc, cc.externalURL)

	return c, nil
}

func (cc *clusterController) launchingCheckIngress(c *api.Cluster) error {
	ingress := map[string]func(cc *clusterController, c *api.Cluster, s string) (*extensionsv1beta1.Ingress, error){
		"k8sniff": loadIngressFile,
	}

	ns := kubernetes.NamespaceName(c.Metadata.User, c.Metadata.Name)
	for s, gen := range ingress {
		key := fmt.Sprintf("%s/%s", ns, s)
		_, exists, err := cc.ingressStore.GetByKey(key)
		if err != nil {
			return err
		}
		if exists {
			glog.V(6).Infof("Skipping already existing ingress %q", key)
			return nil
		}
		ingress, err := gen(cc, c, s)
		if err != nil {
			return fmt.Errorf("failed to generate %s: %v", s, err)
		}

		_, err = cc.client.ExtensionsV1beta1().Ingresses(ns).Create(ingress)
		if err != nil {
			return fmt.Errorf("failed to create ingress %s: %v", s, err)
		}

		cc.recordClusterEvent(c, "launching", "Created ingress")
	}
	return nil
}

func (cc *clusterController) launchingCheckDeployments(c *api.Cluster) (*api.Cluster, error) {
	ns := kubernetes.NamespaceName(c.Metadata.User, c.Metadata.Name)

<<<<<<< HEAD
	if c.Spec.MasterVersion == "" {
		c.Spec.MasterVersion = cc.defaultMasterVersion.ID
	}
	masterVersion, found := cc.versions[c.Spec.MasterVersion]
	if !found {
		c.Status.LastTransitionTime = time.Now()
		c.Status.Phase = api.FailedClusterStatusPhase
		glog.Warningf("Unknown new cluster %q master version %q", c.Metadata.Name, c.Spec.MasterVersion)
		cc.recordClusterEvent(c, "launching", "Failed to create new cluster %q due to unknown master version %q", c.Metadata.Name, c.Spec.MasterVersion)
		return c, fmt.Errorf("unknown new cluster %q master version %q", c.Metadata.Name, c.Spec.MasterVersion)
	}

	deps := map[string]string{
		"etcd":               masterVersion.EtcdDeploymentYaml,
		"etcd-public":        masterVersion.EtcdPublicDeploymentYaml,
		"apiserver":          masterVersion.ApiserverDeploymentYaml,
		"controller-manager": masterVersion.ControllerDeploymentYaml,
		"scheduler":          masterVersion.SchedulerDeploymentYaml,
=======
	deps := map[string]func(cc *clusterController, c *api.Cluster, s string) (*extensionsv1beta1.Deployment, error){
		"etcd":               loadDeploymentFile,
		"etcd-public":        loadDeploymentFile,
		"apiserver":          loadApiserver,
		"controller-manager": loadDeploymentFileControllerManager,
		"scheduler":          loadDeploymentFile,
>>>>>>> c6fb4738
	}

	existingDeps, err := cc.depStore.ByIndex("namespace", ns)
	if err != nil {
		return nil, err
	}

	for s, yamlFile := range deps {
		exists := false
		for _, obj := range existingDeps {
			dep := obj.(*extensionsv1beta1.Deployment)
			if role, found := dep.Spec.Selector.MatchLabels["role"]; found && role == s {
				exists = true
				break
			}
		}
		if exists {
			glog.V(7).Infof("Skipping already existing dep %q for cluster %q", s, c.Metadata.Name)
			continue
		}

		dep, err := resources.LoadDeploymentFile(c, masterVersion, cc.masterResourcesPath, cc.overwriteHost, cc.dc, yamlFile)
		if err != nil {
			return nil, fmt.Errorf("failed to generate deployment %s: %v", s, err)
		}

		_, err = cc.client.ExtensionsV1beta1().Deployments(ns).Create(dep)
		if err != nil {
			return nil, fmt.Errorf("failed to create deployment %s: %v", s, err)
		}

		cc.recordClusterEvent(c, "launching", "Created dep %q", s)
	}

	return nil, nil
}

func (cc *clusterController) launchingCheckConfigMaps(c *api.Cluster) error {
	ns := kubernetes.NamespaceName(c.Metadata.User, c.Metadata.Name)

	cms := map[string]func(cc *clusterController, c *api.Cluster, s string) (*v1.ConfigMap, error){}
	if c.Spec.Cloud != nil && c.Spec.Cloud.AWS != nil {
		cms["aws-cloud-config"] = loadAwsCloudConfigConfigMap
	}

	for s, gen := range cms {
		key := fmt.Sprintf("%s/%s", ns, s)
		_, exists, err := cc.cmStore.GetByKey(key)
		if err != nil {
			return err
		}

		if exists {
			glog.V(6).Infof("Skipping already existing cm %q", key)
			continue
		}

		cm, err := gen(cc, c, s)
		if err != nil {
			return fmt.Errorf("failed to generate cm %s: %v", s, err)
		}

		_, err = cc.client.CoreV1().ConfigMaps(ns).Create(cm)
		if err != nil {
			return fmt.Errorf("failed to create cm %s; %v", s, err)
		}

		cc.recordClusterEvent(c, "launching", "Created cm %q", s)
	}

	return nil
}

func (cc *clusterController) launchingCheckPvcs(c *api.Cluster) error {
	ns := kubernetes.NamespaceName(c.Metadata.User, c.Metadata.Name)

	pvcs := map[string]func(cc *clusterController, c *api.Cluster, s string) (*v1.PersistentVolumeClaim, error){
		"etcd":        loadPVCFile,
		"etcd-public": loadPVCFile,
	}

	for s, gen := range pvcs {
		key := fmt.Sprintf("%s/%s-pvc", ns, s)
		_, exists, err := cc.pvcStore.GetByKey(key)
		if err != nil {
			return err
		}

		if exists {
			glog.V(6).Infof("Skipping already existing pvc %q", key)
			continue
		}

		pvc, err := gen(cc, c, s)
		if err != nil {
			return fmt.Errorf("failed to generate pvc %s: %v", s, err)
		}

		_, err = cc.client.CoreV1().PersistentVolumeClaims(ns).Create(pvc)
		if err != nil {
			return fmt.Errorf("failed to create pvc %s; %v", s, err)
		}

		cc.recordClusterEvent(c, "launching", "Created pvc %q", s)
	}

	return nil
}

func (cc *clusterController) launchingCheckDefaultPlugins(c *api.Cluster) error {
	ns := kubernetes.NamespaceName(c.Metadata.User, c.Metadata.Name)
	defaultPlugins := map[string]string{
		"heapster":            "heapster",
		"kubedns":             "kubedns",
		"kubeproxy":           "kube-proxy",
		"kubernetesdashboard": "kubernetes-dashboard",
	}

	for safeName, name := range defaultPlugins {
		metaName := fmt.Sprintf("addon-default-%s", safeName)
		_, exists, err := cc.addonStore.GetByKey(fmt.Sprintf("%s/%s", ns, metaName))
		if err != nil {
			return err
		}

		if exists {
			glog.V(6).Infof("Skipping already existing default addon %q", metaName)
			continue
		}

		addon := &extensions.ClusterAddon{
			Metadata: v1.ObjectMeta{
				Name: metaName,
			},
			Name:  name,
			Phase: extensions.PendingAddonStatusPhase,
		}

		_, err = cc.tprClient.ClusterAddons(fmt.Sprintf("cluster-%s", c.Metadata.Name)).Create(addon)
		if err != nil {
			return fmt.Errorf("failed to create default addon third-party-resource %s; %v", name, err)
		}
	}

	return nil
}<|MERGE_RESOLUTION|>--- conflicted
+++ resolved
@@ -260,7 +260,15 @@
 func (cc *clusterController) launchingCheckDeployments(c *api.Cluster) (*api.Cluster, error) {
 	ns := kubernetes.NamespaceName(c.Metadata.User, c.Metadata.Name)
 
-<<<<<<< HEAD
+	//TODO: Resolve this
+	//deps := map[string]func(cc *clusterController, c *api.Cluster, s string) (*extensionsv1beta1.Deployment, error){
+	//	"etcd":               loadDeploymentFile,
+	//	"etcd-public":        loadDeploymentFile,
+	//	"apiserver":          loadApiserver,
+	//	"controller-manager": loadDeploymentFileControllerManager,
+	//	"scheduler":          loadDeploymentFile,
+	//}
+
 	if c.Spec.MasterVersion == "" {
 		c.Spec.MasterVersion = cc.defaultMasterVersion.ID
 	}
@@ -279,15 +287,8 @@
 		"apiserver":          masterVersion.ApiserverDeploymentYaml,
 		"controller-manager": masterVersion.ControllerDeploymentYaml,
 		"scheduler":          masterVersion.SchedulerDeploymentYaml,
-=======
-	deps := map[string]func(cc *clusterController, c *api.Cluster, s string) (*extensionsv1beta1.Deployment, error){
-		"etcd":               loadDeploymentFile,
-		"etcd-public":        loadDeploymentFile,
-		"apiserver":          loadApiserver,
-		"controller-manager": loadDeploymentFileControllerManager,
-		"scheduler":          loadDeploymentFile,
->>>>>>> c6fb4738
-	}
+	}
+
 
 	existingDeps, err := cc.depStore.ByIndex("namespace", ns)
 	if err != nil {
