--- conflicted
+++ resolved
@@ -57,144 +57,4 @@
   subpackages:
   - context
 - package: golang.org/x/oauth2
-<<<<<<< HEAD
-  version: b5adcc2dcdf009d0391547edc6ecbaff889f5bb9
-  subpackages:
-  - google
-  - internal
-  - jws
-  - jwt
-- package: google.golang.org/cloud
-  version: eb47ba841d53d93506cfbfbc03927daf9cc48f88
-  subpackages:
-  - compute/metadata
-  - internal
-- package: gopkg.in/inf.v0
-  version: ~0.9.0
-- package: gopkg.in/logfmt.v0
-  version: c50dc9aa845e681529d8e49d3dc11ec0195aacac
-- package: gopkg.in/stack.v1
-  version: ~1.4.0
-- package: gopkg.in/yaml.v2
-  version: a83829b6f1293c91addabc89d0571c246397bbf4
-- package: k8s.io/kubernetes
-  version: 1.4.0
-  subpackages:
-  - pkg/api
-  - pkg/api/endpoints
-  - pkg/api/errors
-  - pkg/api/install
-  - pkg/api/meta
-  - pkg/api/meta/metatypes
-  - pkg/api/pod
-  - pkg/api/resource
-  - pkg/api/service
-  - pkg/api/unversioned
-  - pkg/api/unversioned/validation
-  - pkg/api/util
-  - pkg/api/v1
-  - pkg/api/validation
-  - pkg/apimachinery
-  - pkg/apimachinery/registered
-  - pkg/apis/apps
-  - pkg/apis/apps/install
-  - pkg/apis/apps/v1alpha1
-  - pkg/apis/authentication.k8s.io
-  - pkg/apis/authentication.k8s.io/install
-  - pkg/apis/authentication.k8s.io/v1beta1
-  - pkg/apis/authorization
-  - pkg/apis/authorization/install
-  - pkg/apis/authorization/v1beta1
-  - pkg/apis/autoscaling
-  - pkg/apis/autoscaling/install
-  - pkg/apis/autoscaling/v1
-  - pkg/apis/batch
-  - pkg/apis/batch/install
-  - pkg/apis/batch/v1
-  - pkg/apis/batch/v2alpha1
-  - pkg/apis/componentconfig
-  - pkg/apis/componentconfig/install
-  - pkg/apis/componentconfig/v1alpha1
-  - pkg/apis/extensions
-  - pkg/apis/extensions/install
-  - pkg/apis/extensions/v1beta1
-  - pkg/apis/policy
-  - pkg/apis/policy/install
-  - pkg/apis/policy/v1alpha1
-  - pkg/apis/rbac
-  - pkg/apis/rbac/install
-  - pkg/apis/rbac/v1alpha1
-  - pkg/auth/user
-  - pkg/capabilities
-  - pkg/client/cache
-  - pkg/client/clientset_generated/internalclientset
-  - pkg/client/clientset_generated/internalclientset/typed/autoscaling/unversioned
-  - pkg/client/clientset_generated/internalclientset/typed/batch/unversioned
-  - pkg/client/clientset_generated/internalclientset/typed/core/unversioned
-  - pkg/client/clientset_generated/internalclientset/typed/extensions/unversioned
-  - pkg/client/clientset_generated/internalclientset/typed/rbac/unversioned
-  - pkg/client/metrics
-  - pkg/client/record
-  - pkg/client/restclient
-  - pkg/client/transport
-  - pkg/client/typed/discovery
-  - pkg/client/unversioned
-  - pkg/client/unversioned/auth
-  - pkg/client/unversioned/clientcmd
-  - pkg/client/unversioned/clientcmd/api
-  - pkg/client/unversioned/clientcmd/api/latest
-  - pkg/client/unversioned/clientcmd/api/v1
-  - pkg/controller
-  - pkg/controller/framework
-  - pkg/conversion
-  - pkg/conversion/queryparams
-  - pkg/fields
-  - pkg/kubelet/qos
-  - pkg/kubelet/qos/util
-  - pkg/labels
-  - pkg/master/ports
-  - pkg/runtime
-  - pkg/runtime/serializer
-  - pkg/runtime/serializer/json
-  - pkg/runtime/serializer/protobuf
-  - pkg/runtime/serializer/recognizer
-  - pkg/runtime/serializer/streaming
-  - pkg/runtime/serializer/versioning
-  - pkg/types
-  - pkg/util
-  - pkg/util/crypto
-  - pkg/util/errors
-  - pkg/util/flowcontrol
-  - pkg/util/framer
-  - pkg/util/hash
-  - pkg/util/homedir
-  - pkg/util/integer
-  - pkg/util/intstr
-  - pkg/util/json
-  - pkg/util/net
-  - pkg/util/net/sets
-  - pkg/util/parsers
-  - pkg/util/rand
-  - pkg/util/runtime
-  - pkg/util/sets
-  - pkg/util/strategicpatch
-  - pkg/util/validation
-  - pkg/util/validation/field
-  - pkg/util/wait
-  - pkg/util/workqueue
-  - pkg/util/yaml
-  - pkg/version
-  - pkg/watch
-  - pkg/watch/versioned
-  - plugin/pkg/client/auth
-  - plugin/pkg/client/auth/gcp
-  - plugin/pkg/client/auth/oidc
-  - third_party/forked/json
-  - third_party/forked/reflect
-- package: github.com/aws/aws-sdk-go
-  version: ~1.4.17
-  subpackages:
-  - '...'
-=======
-- package: gopkg.in/yaml.v2
->>>>>>> 951b4f2d
+- package: gopkg.in/yaml.v2