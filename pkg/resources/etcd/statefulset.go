/*
Copyright 2020 The Kubermatic Kubernetes Platform contributors.

Licensed under the Apache License, Version 2.0 (the "License");
you may not use this file except in compliance with the License.
You may obtain a copy of the License at

    http://www.apache.org/licenses/LICENSE-2.0

Unless required by applicable law or agreed to in writing, software
distributed under the License is distributed on an "AS IS" BASIS,
WITHOUT WARRANTIES OR CONDITIONS OF ANY KIND, either express or implied.
See the License for the specific language governing permissions and
limitations under the License.
*/

package etcd

import (
	"fmt"
	"strconv"

	kubermaticv1 "github.com/kubermatic/kubermatic/pkg/crd/kubermatic/v1"
	"github.com/kubermatic/kubermatic/pkg/resources"
	"github.com/kubermatic/kubermatic/pkg/resources/reconciling"

	appsv1 "k8s.io/api/apps/v1"
	corev1 "k8s.io/api/core/v1"
	"k8s.io/apimachinery/pkg/api/resource"
	metav1 "k8s.io/apimachinery/pkg/apis/meta/v1"
	"k8s.io/apimachinery/pkg/util/intstr"
)

const (
	name = "etcd"
	// ImageTag defines the image tag to use for the etcd image
	etcdImageTagV33 = "v3.3.18"
	etcdImageTagV34 = "v3.4.3"

	initialStateExisting = "existing"
	initialStateNew      = "new"
)

var (
	defaultResourceRequirements = map[string]*corev1.ResourceRequirements{
		name: {
			Requests: corev1.ResourceList{
				corev1.ResourceMemory: resource.MustParse("256Mi"),
				corev1.ResourceCPU:    resource.MustParse("50m"),
			},
			Limits: corev1.ResourceList{
				corev1.ResourceMemory: resource.MustParse("2Gi"),
				corev1.ResourceCPU:    resource.MustParse("2"),
			},
		},
	}
)

type etcdStatefulSetCreatorData interface {
	Cluster() *kubermaticv1.Cluster
	GetPodTemplateLabels(string, []corev1.Volume, map[string]string) (map[string]string, error)
	ImageRegistry(string) string
	EtcdLauncherImageBase() string
	EtcdDiskSize() resource.Quantity
	GetClusterRef() metav1.OwnerReference
	SupportsFailureDomainZoneAntiAffinity() bool
}

// StatefulSetCreator returns the function to reconcile the etcd StatefulSet
func StatefulSetCreator(data etcdStatefulSetCreatorData, enableDataCorruptionChecks bool) reconciling.NamedStatefulSetCreatorGetter {
	return func() (string, reconciling.StatefulSetCreator) {
		return resources.EtcdStatefulSetName, func(set *appsv1.StatefulSet) (*appsv1.StatefulSet, error) {

			replicas := computeReplicas(data, set)
			set.Name = resources.EtcdStatefulSetName
			set.Spec.Replicas = resources.Int32(int32(replicas))
			set.Spec.UpdateStrategy.Type = appsv1.RollingUpdateStatefulSetStrategyType
			set.Spec.PodManagementPolicy = appsv1.ParallelPodManagement
			set.Spec.ServiceName = resources.EtcdServiceName
			set.Spec.Template.Spec.ImagePullSecrets = []corev1.LocalObjectReference{{Name: resources.ImagePullSecretName}}

			baseLabels := getBasePodLabels(data.Cluster())
			set.Spec.Selector = &metav1.LabelSelector{
				MatchLabels: baseLabels,
			}

			volumes := getVolumes()
			podLabels, err := data.GetPodTemplateLabels(resources.EtcdStatefulSetName, volumes, baseLabels)
			if err != nil {
				return nil, fmt.Errorf("failed to create pod labels: %v", err)
			}

			initialState := initialStateNew

			if data.Cluster().Status.HasConditionValue(kubermaticv1.ClusterConditionEtcdClusterInitialized, corev1.ConditionTrue) {
				initialState = initialStateExisting
			}
			set.Spec.Template.ObjectMeta = metav1.ObjectMeta{
				Name:   name,
				Labels: podLabels,
			}

			set.Spec.Template.Spec.InitContainers = []corev1.Container{
				{
					Name: "etcd-launcher-init",

					Image:           data.ImageRegistry(resources.RegistryQuay) + "/kubermatic/etcd-launcher:" + resources.KUBERMATICCOMMIT,
					ImagePullPolicy: corev1.PullIfNotPresent,
					Command:         []string{"/bin/cp", "/etcd-launcher", "/opt/bin/"},
					VolumeMounts: []corev1.VolumeMount{
						{
							Name:      "launcher",
							MountPath: "/opt/bin/",
						},
					},
				},
			}

			set.Spec.Template.Spec.Containers = []corev1.Container{
				{
					Name: resources.EtcdStatefulSetName,

					Image:           data.ImageRegistry(resources.RegistryGCR) + "/etcd-development/etcd:" + ImageTag(data.Cluster()),
					ImagePullPolicy: corev1.PullIfNotPresent,
					Command:         []string{"/opt/bin/etcd-launcher"}, Args: getLauncherArgs(enableDataCorruptionChecks),
					Env: []corev1.EnvVar{
						{
							Name: "POD_NAME",
							ValueFrom: &corev1.EnvVarSource{
								FieldRef: &corev1.ObjectFieldSelector{
									APIVersion: "v1",
									FieldPath:  "metadata.name",
								},
							},
						},
						{
							Name: "POD_IP",
							ValueFrom: &corev1.EnvVarSource{
								FieldRef: &corev1.ObjectFieldSelector{
									APIVersion: "v1",
									FieldPath:  "status.podIP",
								},
							},
						},
						{
							Name: "NAMESPACE",
							ValueFrom: &corev1.EnvVarSource{
								FieldRef: &corev1.ObjectFieldSelector{
									APIVersion: "v1",
									FieldPath:  "metadata.namespace",
								},
							},
						},
						{
							Name:  "TOKEN",
							Value: data.Cluster().Name,
						},
						{
							Name:  "ETCD_CLUSTER_SIZE",
							Value: strconv.Itoa(replicas),
						},
						{
							Name:  "ENABLE_CORRUPTION_CHECK",
							Value: strconv.FormatBool(enableDataCorruptionChecks),
						},
						{
							Name:  "ETCDCTL_API",
							Value: "3",
						},
						{
							Name:  "ETCDCTL_CACERT",
							Value: "/etc/etcd/pki/ca/ca.crt",
						},
						{
							Name:  "ETCDCTL_CERT",
							Value: "/etc/etcd/pki/client/apiserver-etcd-client.crt",
						},
						{
							Name:  "ETCDCTL_KEY",
							Value: "/etc/etcd/pki/client/apiserver-etcd-client.key",
						},
						{
							Name:  "INITIAL_STATE",
							Value: initialState,
						},
					},
					Ports: []corev1.ContainerPort{
						{
							ContainerPort: 2379,
							Protocol:      corev1.ProtocolTCP,
							Name:          "client",
						},
						{
							ContainerPort: 2380,
							Protocol:      corev1.ProtocolTCP,
							Name:          "peer",
						},
					},
					ReadinessProbe: &corev1.Probe{
						TimeoutSeconds:      10,
						PeriodSeconds:       15,
						SuccessThreshold:    1,
						FailureThreshold:    3,
						InitialDelaySeconds: 15,
						Handler: corev1.Handler{
							Exec: &corev1.ExecAction{
								Command: []string{
									"/usr/local/bin/etcdctl",
									"--command-timeout", "10s",
									"endpoint", "health",
								},
							},
						},
					},
					LivenessProbe: &corev1.Probe{
						Handler: corev1.Handler{
							HTTPGet: &corev1.HTTPGetAction{
								Path:   "/health",
								Port:   intstr.FromInt(2378),
								Scheme: corev1.URISchemeHTTP,
							},
						},
						InitialDelaySeconds: 5,
						FailureThreshold:    3,
						PeriodSeconds:       30,
						SuccessThreshold:    1,
						TimeoutSeconds:      10,
					},
					VolumeMounts: []corev1.VolumeMount{
						{
							Name:      "data",
							MountPath: "/var/run/etcd",
						},
						{
							Name:      resources.EtcdTLSCertificateSecretName,
							MountPath: "/etc/etcd/pki/tls",
						},
						{
							Name:      resources.CASecretName,
							MountPath: "/etc/etcd/pki/ca",
						},
						{
							Name:      resources.ApiserverEtcdClientCertificateSecretName,
							MountPath: "/etc/etcd/pki/client",
							ReadOnly:  true,
						},
						{
							Name:      "launcher",
							MountPath: "/opt/bin/",
						},
					},
				},
			}
			err = resources.SetResourceRequirements(set.Spec.Template.Spec.Containers, defaultResourceRequirements, resources.GetOverrides(data.Cluster().Spec.ComponentsOverride), set.Annotations)
			if err != nil {
				return nil, fmt.Errorf("failed to set resource requirements: %v", err)
			}

			set.Spec.Template.Spec.Affinity = resources.HostnameAntiAffinity(resources.EtcdStatefulSetName, data.Cluster().Name)
			if data.SupportsFailureDomainZoneAntiAffinity() {
				antiAffinities := set.Spec.Template.Spec.Affinity.PodAntiAffinity.PreferredDuringSchedulingIgnoredDuringExecution
				antiAffinities = append(antiAffinities, resources.FailureDomainZoneAntiAffinity(resources.EtcdStatefulSetName, data.Cluster().Name))
				set.Spec.Template.Spec.Affinity.PodAntiAffinity.PreferredDuringSchedulingIgnoredDuringExecution = antiAffinities
			}

			set.Spec.Template.Spec.Volumes = volumes

			// Make sure, we don't change size of existing pvc's
			// Phase needs to be taken from an existing
			diskSize := data.EtcdDiskSize()
			if len(set.Spec.VolumeClaimTemplates) == 0 {
				set.Spec.VolumeClaimTemplates = []corev1.PersistentVolumeClaim{
					{
						ObjectMeta: metav1.ObjectMeta{
							Name:            "data",
							OwnerReferences: []metav1.OwnerReference{data.GetClusterRef()},
						},
						Spec: corev1.PersistentVolumeClaimSpec{
							StorageClassName: resources.String("kubermatic-fast"),
							AccessModes:      []corev1.PersistentVolumeAccessMode{corev1.ReadWriteOnce},
							Resources: corev1.ResourceRequirements{
								Requests: corev1.ResourceList{corev1.ResourceStorage: diskSize},
							},
						},
					},
				}
			}

			return set, nil
		}
	}
}

func getVolumes() []corev1.Volume {
	return []corev1.Volume{
		{
			Name: resources.EtcdTLSCertificateSecretName,
			VolumeSource: corev1.VolumeSource{
				Secret: &corev1.SecretVolumeSource{
					SecretName: resources.EtcdTLSCertificateSecretName,
				},
			},
		},
		{
			Name: resources.CASecretName,
			VolumeSource: corev1.VolumeSource{
				Secret: &corev1.SecretVolumeSource{
					SecretName: resources.CASecretName,
					Items: []corev1.KeyToPath{
						{
							Path: resources.CACertSecretKey,
							Key:  resources.CACertSecretKey,
						},
					},
				},
			},
		},
		{
			Name: resources.ApiserverEtcdClientCertificateSecretName,
			VolumeSource: corev1.VolumeSource{
				Secret: &corev1.SecretVolumeSource{
					SecretName: resources.ApiserverEtcdClientCertificateSecretName,
				},
			},
		},
		{
			Name: "launcher",
			VolumeSource: corev1.VolumeSource{
				EmptyDir: &corev1.EmptyDirVolumeSource{},
			},
		},
	}
}

func getBasePodLabels(cluster *kubermaticv1.Cluster) map[string]string {
	additionalLabels := map[string]string{
		"cluster": cluster.Name,
	}
	return resources.BaseAppLabels(resources.EtcdStatefulSetName, additionalLabels)
}

// ImageTag returns the correct etcd image tag for a given Cluster
// TODO: Other functions use this function, swtich them to getLauncherImage
func ImageTag(c *kubermaticv1.Cluster) string {
	if c.IsOpenshift() || c.Spec.Version.Minor() < 17 {
		return etcdImageTagV33
	}
	return etcdImageTagV34
}

<<<<<<< HEAD
func getLauncherImage(data etcdStatefulSetCreatorData) (string, error) {
	etcdTag := ImageTag(data.Cluster())
	baseTag, ok := baseTags[etcdTag]
	if !ok {
		return "", errors.New("unknown etcd tag")
	}
	return data.EtcdLauncherImageBase() + baseTag + ":" + resources.KUBERMATICCOMMIT, nil
}

=======
>>>>>>> 5eb25b2a
func computeReplicas(data etcdStatefulSetCreatorData, set *appsv1.StatefulSet) int {
	etcdClusterSize := data.Cluster().Spec.ComponentsOverride.Etcd.ClusterSize
	// handle existing clusters that don't have a configured size
	if etcdClusterSize < kubermaticv1.DefaultEtcdClusterSize {
		etcdClusterSize = kubermaticv1.DefaultEtcdClusterSize
	}
	if set.Spec.Replicas == nil { // new replicaset
		return etcdClusterSize
	}
	replicas := int(*set.Spec.Replicas)
	// at required size. do nothing
	if etcdClusterSize == replicas {
		return replicas
	}
	isEtcdHealthy := data.Cluster().Status.ExtendedHealth.Etcd == kubermaticv1.HealthStatusUp
	if isEtcdHealthy { // no scaling until we are healthy
		if etcdClusterSize > replicas {
			return replicas + 1
		}
		return replicas - 1
	}
	return replicas
}

func getLauncherArgs(enableCorruptionCheck bool) []string {
	command := []string{"-namespace", "$(NAMESPACE)",
		"-etcd-cluster-size", "$(ETCD_CLUSTER_SIZE)",
		"-pod-name", "$(POD_NAME)",
		"-pod-ip", "$(POD_IP)",
		"-api-version", "$(ETCDCTL_API)",
		"-token", "$(TOKEN)",
		"-initial-state", "$(INITIAL_STATE)",
	}
	if enableCorruptionCheck {
		command = append(command, "-enable-corruption-check")
	}
	return command
}<|MERGE_RESOLUTION|>--- conflicted
+++ resolved
@@ -348,18 +348,6 @@
 	return etcdImageTagV34
 }
 
-<<<<<<< HEAD
-func getLauncherImage(data etcdStatefulSetCreatorData) (string, error) {
-	etcdTag := ImageTag(data.Cluster())
-	baseTag, ok := baseTags[etcdTag]
-	if !ok {
-		return "", errors.New("unknown etcd tag")
-	}
-	return data.EtcdLauncherImageBase() + baseTag + ":" + resources.KUBERMATICCOMMIT, nil
-}
-
-=======
->>>>>>> 5eb25b2a
 func computeReplicas(data etcdStatefulSetCreatorData, set *appsv1.StatefulSet) int {
 	etcdClusterSize := data.Cluster().Spec.ComponentsOverride.Etcd.ClusterSize
 	// handle existing clusters that don't have a configured size
