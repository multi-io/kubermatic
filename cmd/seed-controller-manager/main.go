--- conflicted
+++ resolved
@@ -234,52 +234,9 @@
 	}
 }
 
-<<<<<<< HEAD
-	// This group is running the actual controller logic
-	{
-		leaderCtx, stopLeaderElection := context.WithCancel(rootCtx)
-		defer stopLeaderElection()
-
-		runner := func(ctx context.Context) error {
-			log.Info("Executing migrations...")
-			if err := seedmigrations.RunAll(leaderCtx, ctrlCtx.mgr.GetConfig(), options.workerName); err != nil {
-				return fmt.Errorf("failed to run migrations: %v", err)
-			}
-			log.Info("Migrations executed successfully")
-
-			log.Info("Starting the controller-manager...")
-			if err := mgr.Start(ctx.Done()); err != nil {
-				return fmt.Errorf("the controller-manager stopped with an error: %v", err)
-			}
-
-			return nil
-		}
-
-		g.Add(func() error {
-			if options.disableLeaderElection {
-				return runner(leaderCtx)
-			}
-
-			electionName := controllerName
-			if options.workerName != "" {
-				electionName += "-" + options.workerName
-			}
-
-			return leaderelection.RunAsLeader(leaderCtx, log, config, mgr.GetEventRecorderFor(controllerName), electionName, runner)
-		}, func(err error) {
-			stopLeaderElection()
-		})
-	}
-
-	if err := g.Run(); err != nil {
-		// Set the error as field so we have a consistent way of logging errors
-		log.Fatalw("Shutting down with error", zap.Error(err))
-	}
-=======
 // isInternalConfig returns `true` if the Host contained in the given config
 // matches the one used when the controller runs in cluster, `false` otherwise.
 func isInternalConfig(cfg *rest.Config) bool {
 	host, port := os.Getenv("KUBERNETES_SERVICE_HOST"), os.Getenv("KUBERNETES_SERVICE_PORT")
 	return cfg.Host == "https://"+net.JoinHostPort(host, port)
->>>>>>> 821208f3
 }